import { writeFileSync, readFileSync } from 'fs';
import { ethers, network } from 'hardhat';
import { Contract } from '@ethersproject/contracts';
import * as utils from './utils';
import * as chalk from "chalk";
import { parseDecimal } from "../test/utils/Decimal";
import { ERC20 } from "../test/utils/ERC20";
import { AMP_PRECISION } from '../test/utils/TempusAMM';

interface YBTConfig {
  address: string;
  decimals: number;
  name: string;
  symbol: string;
}

interface TokenInfo {
  address:string,
  name: string;
  symbol: string;
}

interface FeesConfig {
  deposit: number;
  earlyRedemption: number;
  maturedRedemption: number;
}

interface PoolConfig {
  address?: string;
  owner?: string;
  maturity: string;
  estimatedYield: string;
  fees: FeesConfig;
}

interface AMMConfig {
  address?: string;
<<<<<<< HEAD
  lp: TokenNameSymbol;
=======
  vault: string;
  lp: TokenInfo;
>>>>>>> 7d733738
  owner: string;
  swapFee: number;
  initialAmplificationFactor: number;
  finalAmplificationFactor: number;
}

interface LidoConfig {
  referrer: string;
}

interface RariConfig {
  fundManager: string;
}

interface Config {
  kind: string;
  lido?: LidoConfig;
  rari?: RariConfig;
  decimals: number;
  ybt: YBTConfig;
  controller: string;
  principal: TokenInfo;
  yield: TokenInfo;
  pool: PoolConfig;
  amm: AMMConfig;
}

function validateRange(value:number, min:number, max:number) {
  if (value < min) {
    console.log(chalk.red(`Value ${value} below minimum of ${min}`));
    process.exit(1);
  } else if (value > max) {
    console.log(chalk.red(`Value ${value} above maximum of ${max}`));
    process.exit(1);
  }
}

async function validateYBT(ybtConfig:YBTConfig, signer) {
  const ybt = await ERC20.attachWithSigner("ERC20FixedSupply", ybtConfig.address, signer);

  const decimals = ybt.decimals;
  const name = await ybt.name();
  const symbol = await ybt.symbol();

  // Validate YBT details
  if (ybtConfig.decimals !== decimals) {
    console.log(chalk.red(`YBT: decimals mismatch: ${ybtConfig.decimals} vs ${decimals}`));
    process.exit(1);
  }
  if (ybtConfig.name !== name) {
    console.log(chalk.red(`YBT: name mismatch: ${ybtConfig.name} vs ${name}`));
    process.exit(1);
  }
  if (ybtConfig.symbol !== symbol) {
    console.log(chalk.red(`YBT: symbol mismatch: ${ybtConfig.symbol} vs ${symbol}`));
    process.exit(1);
  }
}

async function confirmAndDeploy(contractName:string, directory:string, label:string, args:any, deployerPrivateKey:string, gasLimit?:number): Promise<Contract> {
  console.log(chalk.yellow(`${contractName} constructor arguments: `));
  console.log(chalk.green(JSON.stringify(args)));
  if (!(await utils.toggleConfirm("Do you confirm the constructor arguments?"))) {
    console.log(chalk.yellow('Constructor arguments not confirmed.'));
    process.exit(0)
  }

  const contractInstance = await utils.deployContract(contractName, args, deployerPrivateKey, gasLimit);
  await utils.waitForContractToBeDeployed(contractInstance.address);

  await utils.generateDeployment(contractInstance, label, directory);

  return contractInstance;
}

async function deployPool(config:Config, deployerPrivateKey:string): Promise<Config> {
  const signer = new ethers.Wallet(deployerPrivateKey).connect(ethers.provider);

  await validateYBT(config.ybt, signer);

  validateRange(config.decimals, 0, 33);
  validateRange(config.ybt.decimals, 0, 33);
  validateRange(Number(config.pool.estimatedYield), 0, 1);
  validateRange(config.pool.fees.deposit, 0, 0.05);
  validateRange(config.pool.fees.earlyRedemption, 0, 0.05);
  validateRange(config.pool.fees.maturedRedemption, 0, 0.05);

  let contractName;
  let customPoolConstructorArgs = [];
  if (config.kind === "Lido") {
    contractName = "LidoTempusPool";
    if (config.lido.referrer) {
      customPoolConstructorArgs.push(config.lido.referrer);
    }
  } else if (config.kind === "Yearn") {
    contractName = "YearnTempusPool";
  } else if (config.kind === "Rari") {
    contractName = "RariTempusPool";
  } else {
    console.log("No suitable protocol found");
    process.exit(1);
  }

  const maturityTimestamp = Date.parse(config.pool.maturity) / 1000;
  
  const poolConstructorArgs = [
    config.ybt.address,
    config.controller,
    maturityTimestamp,
    parseDecimal(config.pool.estimatedYield, config.decimals),
    /*principalsData*/{
      name: config.principal.name,
      symbol: config.principal.symbol
    },
    /*yieldsData*/{
      name: config.yield.name,
      symbol: config.yield.symbol
    },
    /*maxFeeSetup:*/{
      depositPercent:      parseDecimal(config.pool.fees.deposit, config.ybt.decimals),
      earlyRedeemPercent:  parseDecimal(config.pool.fees.earlyRedemption, config.ybt.decimals),
      matureRedeemPercent: parseDecimal(config.pool.fees.maturedRedemption, config.ybt.decimals)
    }
  ].concat(customPoolConstructorArgs);

  // NOTE: special case for Rari
  if (config.kind === "Rari") {
    // Insert fundManager as first argument
    poolConstructorArgs.splice(0, 0, config.rari.fundManager);
  }

  const ybtSymbol = config.ybt.symbol;
  const tempusPoolContract = await confirmAndDeploy(
    contractName,
    network.name,
    `${contractName}_${ybtSymbol}_maturity-${maturityTimestamp}`,
    poolConstructorArgs,
    deployerPrivateKey
  );

  config.pool.address = tempusPoolContract.address;
  config.pool.owner = await tempusPoolContract.owner();

  config.principal.address = await tempusPoolContract.principalShare();
  config.yield.address = await tempusPoolContract.yieldShare();

  return config;
}

async function deployAmm(config:Config, deployerPrivateKey:string): Promise<Config> {
  validateRange(config.amm.initialAmplificationFactor, 0, 1000);
  validateRange(config.amm.finalAmplificationFactor, 0, 1000);
  validateRange(config.amm.swapFee, 0, 0.03);

  const maturityTimestamp = Date.parse(config.pool.maturity) / 1000;

  const ammConstructorArgs = [
    config.amm.lp.name,
    config.amm.lp.symbol,
<<<<<<< HEAD
    config.pool.address,
    config.amm.initialAmplificationFactor,
    config.amm.finalAmplificationFactor,
    parseDecimal(config.amm.swapFee, 18)
=======
    [config.principal.address, config.yield.address],
    config.amm.initialAmplificationFactor * AMP_PRECISION,
    config.amm.finalAmplificationFactor * AMP_PRECISION,
    maturityTimestamp,
    parseDecimal(config.amm.swapFee, 18),
    config.amm.pauseWindowDuration,
    config.amm.bufferPeriodDuration,
    config.amm.owner
>>>>>>> 7d733738
  ];

  const ybtSymbol = config.ybt.symbol;
  // Deploy AMM with a hardcoded 5.5M gas limit because otherwise gas estimation fails sometimes for some reason
  const tempusAmmContract = await confirmAndDeploy(
    "TempusAMM",
    network.name,
    `TempusAMM_${ybtSymbol}_maturity-${maturityTimestamp}`,
    ammConstructorArgs,
    deployerPrivateKey,
    5500000
  );

  config.amm.address = tempusAmmContract.address;
  return config;
}

async function deploy(configName:string) {
  let config:Config = JSON.parse(readFileSync(configName, 'utf-8').toString());

  console.log(config);

  const deployerPrivateKey = await utils.promptPrivateKey("Enter deployer Private Key");

  if (config.pool.address === undefined) {
    config = await deployPool(config, deployerPrivateKey);
  }

  if (config.amm.address === undefined) {
    config = await deployAmm(config, deployerPrivateKey);
  }

  writeFileSync(configName, JSON.stringify(config, null, 2));
}

deploy(process.env.TEMPUS_POOL_JSON);<|MERGE_RESOLUTION|>--- conflicted
+++ resolved
@@ -36,12 +36,7 @@
 
 interface AMMConfig {
   address?: string;
-<<<<<<< HEAD
-  lp: TokenNameSymbol;
-=======
-  vault: string;
   lp: TokenInfo;
->>>>>>> 7d733738
   owner: string;
   swapFee: number;
   initialAmplificationFactor: number;
@@ -201,21 +196,11 @@
   const ammConstructorArgs = [
     config.amm.lp.name,
     config.amm.lp.symbol,
-<<<<<<< HEAD
-    config.pool.address,
-    config.amm.initialAmplificationFactor,
-    config.amm.finalAmplificationFactor,
-    parseDecimal(config.amm.swapFee, 18)
-=======
     [config.principal.address, config.yield.address],
     config.amm.initialAmplificationFactor * AMP_PRECISION,
     config.amm.finalAmplificationFactor * AMP_PRECISION,
     maturityTimestamp,
     parseDecimal(config.amm.swapFee, 18),
-    config.amm.pauseWindowDuration,
-    config.amm.bufferPeriodDuration,
-    config.amm.owner
->>>>>>> 7d733738
   ];
 
   const ybtSymbol = config.ybt.symbol;
